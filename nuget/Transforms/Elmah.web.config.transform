--- conflicted
+++ resolved
@@ -23,8 +23,10 @@
     </modules>
   </system.webServer>
   <elmah>
-    <!-- set allowRemoteAccess="true" if you want to view your log from a remote machine 
-        but be extremely careful and ensure that the handler is secured by authorization -->
+    <!--
+        set allowRemoteAccess="true" if you want to view your log from a remote machine 
+        but be extremely careful and ensure that the handler is secured by authorization (see below)
+    -->
     <security allowRemoteAccess="false" />
   </elmah>
   <location path="elmah.axd" inheritInChildApplications="false">
@@ -34,25 +36,19 @@
              path="elmah.axd" 
              type="Elmah.ErrorLogPageFactory, Elmah" />
       </httpHandlers>
-<<<<<<< HEAD
-      <!-- TODO - secure your error log by uncommenting this section and either:
-           a) creating a role named elmah and assigning it to users who are allowed to view the log or
-           b) changing the declaration such that only appropriate users and/or roles have access
+      <!-- 
+        TODO - secure your error log by uncommenting this section and either:
+
+          a) creating a role named elmah and assigning it to users who are allowed to view the log or
+          b) changing the declaration such that only appropriate users and/or roles have access
+
+        See http://code.google.com/p/elmah/wiki/SecuringErrorLogPages        for more information on securing ELMAH.
+      -->      <!--
       <authorization>
         <allow roles="elmah" />
         <deny users="*" />  
       </authorization>
       -->  
-=======
-      <!-- 
-        See http://code.google.com/p/elmah/wiki/SecuringErrorLogPages
-        for more information on securing ELMAH. -->
-      <!--
-      <authorization>
-        <allow roles="elmah" />
-        <deny users="*" />  
-      </authorization>-->
->>>>>>> b32931ab
     </system.web>
     <system.webServer>
       <handlers>
